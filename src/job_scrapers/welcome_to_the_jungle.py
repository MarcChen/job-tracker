import random
import time
import re
from typing import Dict, List, Union

from selenium import webdriver
from selenium.common.exceptions import NoSuchElementException
from selenium.webdriver.common.by import By
from selenium.webdriver.common.keys import Keys
from selenium.webdriver.support import expected_conditions as EC
from selenium.webdriver.support.ui import WebDriverWait
from selenium.webdriver.common.keys import Keys

from src.job_scrapers.job_scraper_base import JobScraperBase


class WelcomeToTheJungleJobScraper(JobScraperBase):
    def __init__(
        self,
        url: str,
        driver: webdriver.Chrome = None,
        debug: bool = False,
        include_filters: List[str] = [],
        exclude_filters: List[str] = [],
        keyword: str = "",
        location: str = "",
    ):
        """
        Initialize the WelcomeToTheJungleJobScraper.

        Args:
            url (str): The URL of the Welcome to the Jungle jobs listing page.
            driver (webdriver.Chrome): A Selenium driver instance.
            debug (bool): Whether to print debug information.
            include_filters (List[str]): Keywords to include.
            exclude_filters (List[str]): Keywords to exclude.
        """
        super().__init__(url, driver=driver)
        self.offers_url = []
        self.total_offers = 0
        self.include_filters = include_filters
        self.exclude_filters = exclude_filters
        self.debug = debug
        self.keyword = keyword
        self.location = location

    def load_all_offers(self) -> None:
        """
        Loads all available offers from the Welcome to the Jungle listing page.
        The method navigates to the URL, waits for the job cards to appear,
        extracts the offer URLs from each job card, and iterates through the
        pagination using the "next" button.
        """
        try:
            self.driver.get(self.url)

            for selector in [
                "#axeptio_btn_dismiss",
                "#axeptio_btn_configure",
                "#axeptio_btn_acceptAll",
            ]:
                try:
                    WebDriverWait(self.driver, 3).until(
                        EC.element_to_be_clickable((By.CSS_SELECTOR, selector))
                    ).click()
                    time.sleep(random.uniform(1, 2))
                    break
                except Exception:
                    continue
<<<<<<< HEAD

            location_input = self.driver.find_element(
                By.CSS_SELECTOR, "#search-location-field"
            )
            clear_button = WebDriverWait(self.driver, 10).until(
                EC.element_to_be_clickable(
                    (By.CSS_SELECTOR, "button[data-testid='clear-dropdown-search']")
                )
=======
    

            location_input = self.driver.find_element(By.CSS_SELECTOR, "#search-location-field")
            clear_button = WebDriverWait(self.driver, 10).until(
                EC.element_to_be_clickable((By.CSS_SELECTOR, "button[data-testid='clear-dropdown-search']"))
>>>>>>> e5e45fb5
            )
            clear_button.click()
            location_input.send_keys(self.location)
            time.sleep(random.uniform(1, 1.5))
            location_input.send_keys(Keys.ENTER)
            time.sleep(random.uniform(1, 2))

            # Add filters by entering keyword, location, and selecting job type
<<<<<<< HEAD
            search_input = self.driver.find_element(
                By.CSS_SELECTOR, "#search-query-field"
            )
=======
            search_input = self.driver.find_element(By.CSS_SELECTOR, "#search-query-field")
>>>>>>> e5e45fb5
            search_input.clear()
            search_input.send_keys(self.keyword)
            search_input.send_keys(Keys.ENTER)
            time.sleep(random.uniform(1, 2))

            self.total_offers = int(
                WebDriverWait(self.driver, 10)
                .until(
                    EC.presence_of_element_located(
                        (
                            By.CSS_SELECTOR,
                            "div[data-testid='jobs-search-results-count']",
                        )
                    )
                )
                .text
            )
            print(f"Total offers found: {self.total_offers}")

            loaded_offers = 0
            while loaded_offers < self.total_offers:
                offer_rows = self.driver.find_elements(
                    By.CSS_SELECTOR,
                    "li[data-testid='search-results-list-item-wrapper']",
                )
                for row in offer_rows:
                    try:
                        loaded_offers += 1
                        job_link = row.find_element(
                            By.CSS_SELECTOR, "a[mode='grid'].sc-dnvZjJ.dhlcJw"
                        )
                        job_title = row.find_element(
                            By.CSS_SELECTOR, "a h4 div[role='mark']"
                        ).text
                        contrat_type = row.find_element(
                            By.CSS_SELECTOR,
                            "div[variant='default'][w='fit-content'].sc-eXsaLi.jsMyjk span",
                        ).text
                        if self.include_filters and not any(
                            keyword.lower() in job_title.lower()
                            for keyword in self.include_filters
                        ):
                            print(
                                f"Skipping offer '{job_title}' (does not match include filters)"
                            )
                            continue
                        if self.exclude_filters and any(
                            keyword.lower() in job_title.lower()
                            or keyword.lower() in contrat_type.lower()
                            for keyword in self.exclude_filters
                        ):
                            print(
                                f"Skipping offer '{job_title}' (matches exclude filters)"
                            )
                            continue
                        self.offers_url.append(job_link.get_attribute("href"))
                    except Exception as e:
                        print(f"Error processing row: {e}")

                print(f"Loaded {loaded_offers} offers")

                if loaded_offers >= self.total_offers:
                    break

                try:
                    # Locate the pagination container and its last <li> element (which contains the "next" button)
                    pagination = self.driver.find_element(
                        By.CSS_SELECTOR, "ul.sc-mkoLC.cDMQpP"
                    )
                    next_button_li = pagination.find_elements(By.TAG_NAME, "li")[-1]
                    # Scroll the last <li> into view
                    self.driver.execute_script(
                        "arguments[0].scrollIntoView({block: 'center', inline: 'center'});",
                        next_button_li,
                    )
                    # Wait for the "next" button to be clickable and click it
                    next_button = WebDriverWait(self.driver, 10).until(
                        EC.element_to_be_clickable(
                            (By.CSS_SELECTOR, "ul.sc-mkoLC.cDMQpP li:last-child a")
                        )
                    )
                    time.sleep(random.uniform(1, 2))
                    next_button.click()
                    time.sleep(random.uniform(1, 3))
<<<<<<< HEAD
                except Exception:
=======
                except Exception as e:
>>>>>>> e5e45fb5
                    print("Reached last offer")
                    break

        except Exception as e:
            raise ValueError(f"Error loading offers: {e}")

        print(f"TOTAL OFFERS : {len(self.offers_url)}")
        print("Finished loading all available offers.")

    def extract_offers(self) -> List[Dict[str, Union[str, int]]]:
        """
        Extracts detailed data from each job offer page.
        Note: The CSS selectors below are assumed for the job detail pages. They may
        need to be updated after inspecting a typical job detail page on Welcome to the Jungle.

        Returns:
            List[Dict[str, Union[str, int]]]: A list of dictionaries with job details.
        """

        def extract_element(by, value, attribute=None, split_text=None, index=None):
            try:
                element = self.driver.find_element(by, value)
                text = element.get_attribute(attribute) if attribute else element.text
                if split_text and index is not None:
                    return text.split(split_text)[index].strip()
                return text.strip()
            except (NoSuchElementException, IndexError, AttributeError):
                return "N/A"

        offers = []
        self.total_offers = len(self.offers_url)
        for offer_url in self.offers_url:
            self.driver.get(offer_url)
            time.sleep(random.uniform(1, 3))
            offer_data = self._init_offer_dict()  # Initialize with defaults

            try:
                desc_perks = extract_element(
                    By.CSS_SELECTOR, "div[data-testid='perks_and_benefits_block']"
                )
                desc_post = extract_element(
                    By.CSS_SELECTOR, "div[data-testid='job-section-description']"
                )
                remote_work = extract_element(
                    By.XPATH,
                    "//div[@variant='default' and @w='fit-content' and contains(@class, 'sc-eXsaLi') and contains(@class, 'kvWjSS') and .//i[@name='remote']]//span",
                )
                lines = []
                if remote_work != "Télétravail non renseigné":
                    lines.append(f"Remote : {remote_work}")
                if desc_perks and desc_perks != "N/A":
                    lines.append(f" Benefits ! {desc_perks}")
                if desc_post and desc_post != "N/A":
                    lines.append(desc_post)
                combined_desc = "\n".join(lines).strip()
                offer_data.update(
                    {
                        "Title": extract_element(
                            By.CSS_SELECTOR, "h2.sc-fThUAz.fZjqKw.wui-text"
                        ),
                        "Location": extract_element(
                            By.CSS_SELECTOR, "div.sc-eXsaLi.kvWjSS span.sc-mkoLC.cfCdii"
                        ),
                        "Salary": extract_element(
                            By.CSS_SELECTOR,
                            "div.sc-eXsaLi.kvWjSS",
                            split_text="Salaire :",
                            index=1,
                        ),
                        "Experience Level": extract_element(
                            By.XPATH,
                            "//div[@variant='default' and @w='fit-content' and contains(@class, 'sc-eXsaLi') and contains(@class, 'kvWjSS') and .//i[@name='suitcase']]",
                            split_text="Expérience :",
                            index=1,
                        ),
                        "Schedule Type": extract_element(
                            By.CSS_SELECTOR, "div[data-testid='job-detail-schedule']"
                        ),
                        "Job Type": extract_element(
                            By.CSS_SELECTOR, "div[data-testid='job-detail-type']"
                        ),
                        "Description": combined_desc,
                        "URL": offer_url,
                        "Contract Type": extract_element(
                            By.CSS_SELECTOR,
                            "div[variant='default'][w='fit-content'].sc-eXsaLi.kvWjSS",
                        ),
                        "Company": extract_element(
                            By.CSS_SELECTOR,
                            "div.sc-bXCLTC.dPVkkc a.sc-fremEr.gbSfGo span",
                        ),
                        "Source": "Welcome to the Jungle",
                    }
                )
                offers.append(offer_data)
                if self.debug:
                    from rich import print
                    print(offer_data)
            except Exception as e:
                raise ValueError(f"Error extracting data for an offer: {e}")

        return offers

    def extract_total_offers(self) -> int:
        """
        Returns the total number of offers loaded.
        """
        return self.total_offers<|MERGE_RESOLUTION|>--- conflicted
+++ resolved
@@ -67,7 +67,6 @@
                     break
                 except Exception:
                     continue
-<<<<<<< HEAD
 
             location_input = self.driver.find_element(
                 By.CSS_SELECTOR, "#search-location-field"
@@ -76,13 +75,6 @@
                 EC.element_to_be_clickable(
                     (By.CSS_SELECTOR, "button[data-testid='clear-dropdown-search']")
                 )
-=======
-    
-
-            location_input = self.driver.find_element(By.CSS_SELECTOR, "#search-location-field")
-            clear_button = WebDriverWait(self.driver, 10).until(
-                EC.element_to_be_clickable((By.CSS_SELECTOR, "button[data-testid='clear-dropdown-search']"))
->>>>>>> e5e45fb5
             )
             clear_button.click()
             location_input.send_keys(self.location)
@@ -91,13 +83,9 @@
             time.sleep(random.uniform(1, 2))
 
             # Add filters by entering keyword, location, and selecting job type
-<<<<<<< HEAD
             search_input = self.driver.find_element(
                 By.CSS_SELECTOR, "#search-query-field"
             )
-=======
-            search_input = self.driver.find_element(By.CSS_SELECTOR, "#search-query-field")
->>>>>>> e5e45fb5
             search_input.clear()
             search_input.send_keys(self.keyword)
             search_input.send_keys(Keys.ENTER)
@@ -182,11 +170,7 @@
                     time.sleep(random.uniform(1, 2))
                     next_button.click()
                     time.sleep(random.uniform(1, 3))
-<<<<<<< HEAD
                 except Exception:
-=======
-                except Exception as e:
->>>>>>> e5e45fb5
                     print("Reached last offer")
                     break
 
